--- conflicted
+++ resolved
@@ -18,25 +18,14 @@
 export default medias;
 
 export const getMedia = (publicFolder, state, path) => {
-<<<<<<< HEAD
-=======
   // No path provided, skip
   if (!path) return null;
 
->>>>>>> 695f533c
   if (state.has(path)) {
     // There is already a MediaProxy in memmory for this path. Use it.
     return state.get(path);
   }
 
-<<<<<<< HEAD
-  let localPath = path;
-  if (path && path.indexOf('/') === -1) {
-    localPath = `/${ publicFolder }/${ localPath }`;
-  }
-  return new MediaProxy(localPath, null, true);
-=======
   // Create a new MediaProxy (for consistency) and return it.
   return new MediaProxy(resolvePath(path, publicFolder), null, true);
->>>>>>> 695f533c
 };