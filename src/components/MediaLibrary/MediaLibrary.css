:root {
  --mediaLibraryCardWidth: 280px;
  --mediaLibraryCardMargin: 10px;
  --mediaLibraryCardOutsideWidth: calc(var(--mediaLibraryCardWidth) + var(--mediaLibraryCardMargin) * 2);
}

.nc-mediaLibrary-dialog {
  display: flex;
  justify-content: space-between;
  flex-direction: column;
  padding-bottom: 0;
  width: calc(var(--mediaLibraryCardOutsideWidth) + 20px);

  @media (width >= 800px) {
    width: calc(var(--mediaLibraryCardOutsideWidth) * 2 + 20px);
  }

  @media (width >= 1120px) {
    width: calc(var(--mediaLibraryCardOutsideWidth) * 3 + 20px);
  }

  @media (width >= 1440px) {
    width: calc(var(--mediaLibraryCardOutsideWidth) * 4 + 20px);
  }

  @media (width >= 1760px) {
    width: calc(var(--mediaLibraryCardOutsideWidth) * 5 + 20px);
  }

  @media (width >= 2080px) {
    width: calc(var(--mediaLibraryCardOutsideWidth) * 6 + 20px);
  }
}

.nc-mediaLibrary-title {
  line-height: 24px;
  font-size: 22px;
  text-align: left;
}

.nc-mediaLibrary-header {
<<<<<<< HEAD
}

.nc-mediaLibrary-actions {
}

=======
}

.nc-mediaLibrary-actions {
}

>>>>>>> 86a1c79e
.nc-mediaLibrary-search {
  width: 340px;
  height: 37px;
  display: flex;
  align-items: center;
  margin: 0 8px 0 0;
  position: relative;

  & input {
    background-color: #eff0f4;
    border-radius: var(--borderRadius);

    font-size: 14px;
    padding: 10px 6px 10px 32px;
    width: 100%;
    position: relative;
    z-index: 1;

    &:focus {
      outline: none;
      box-shadow: inset 0 0 0 2px var(--colorBlue);
    }
  }

  & .nc-icon {
    position: absolute;
    left: 6px;
    z-index: 2;
  }
}

.nc-mediaLibrary-emptyMessage {
  height: 100%;
  width: 100%;
  display: flex;
  justify-content: center;
  align-items: center;
}

.nc-mediaLibrary-cardGrid-container {
  flex-grow: 10;
  overflow-y: auto;
}

.nc-mediaLibrary-cardGrid {
  display: flex;
  flex-wrap: wrap;

  margin-left:  -10px;
  margin-right: -10px;
}

.nc-mediaLibrary-card {
  width: var(--mediaLibraryCardWidth);
  height: 240px;
  margin: var(--mediaLibraryCardMargin);
  border: var(--textFieldBorder);
  border-radius: var(--borderRadius);
  cursor: pointer;
  overflow: hidden;
}

.nc-mediaLibrary-card-selected {
  border-color: var(--colorActive);
}

.nc-mediaLibrary-cardImage {
  width: 100%;
  height: 160px;
  object-fit: cover;
  border-radius: 2px 2px 0 0;
}

.nc-mediaLibrary-cardText {
  color: var(--colorText);
  padding: 8px;
  margin-top: 20px;
  overflow-wrap: break-word;
  line-height: 1.3 !important;
}

.nc-mediaLibrary-dialogPrivate {
  background-color: var(--colorGrayDark);

  & .nc-mediaLibrary-title,
  & .nc-mediaLibrary-emptyMessage,
  & .nc-mediaLibrary-paginatingMessage,
  & h1 {
    color: var(--textFieldBorderColor);
  }

  & .nc-mediaLibrary-card,
  & .nc-mediaLibrary-searchInput {
    background-color: var(--textFieldBorderColor);
  }

  & button:disabled,
  & label[disabled] {
    background-color: rgba(217, 217, 217, 0.15);
  }
}<|MERGE_RESOLUTION|>--- conflicted
+++ resolved
@@ -39,19 +39,27 @@
 }
 
 .nc-mediaLibrary-header {
-<<<<<<< HEAD
+  & button.nc-mediaLibrary-close {
+    display: flex;
+    position: relative;
+    left: -40px;
+    top: -40px;
+    width: 40px;
+    height: 40px;
+    border-radius: 50%;
+    background-color: white;
+    @apply(--dropShadowMiddle);
+    content: "";
+    padding: 14px;
+    margin-right: -40px;
+
+    float: left;
+  }
 }
 
 .nc-mediaLibrary-actions {
 }
 
-=======
-}
-
-.nc-mediaLibrary-actions {
-}
-
->>>>>>> 86a1c79e
 .nc-mediaLibrary-search {
   width: 340px;
   height: 37px;
